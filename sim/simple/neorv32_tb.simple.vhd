--- conflicted
+++ resolved
@@ -65,13 +65,8 @@
   -- User Configuration ---------------------------------------------------------------------
   -- -------------------------------------------------------------------------------------------
   -- general --
-<<<<<<< HEAD
   constant ext_dmem_c              : boolean := false; -- false: use proc-internal DMEM, true: use external simulated DMEM (ext. mem B)
   constant dmem_size_c             : natural := 8*1024; -- size in bytes of processor-internal DMEM / external mem B
-=======
-  constant ext_dmem_c              : boolean := true;     -- false: use proc-internal DMEM, true: use external simulated DMEM (ext. mem B)
-  constant dmem_size_c             : natural := 8*1024;    -- size in bytes of processor-internal DMEM / external mem B
->>>>>>> 6b772a25
   constant f_clock_c               : natural := 100000000; -- main clock in Hz
   constant baud0_rate_c            : natural := 19200; -- simulation UART0 (primary UART) baud rate
   constant baud1_rate_c            : natural := 19200; -- simulation UART1 (secondary UART) baud rate
